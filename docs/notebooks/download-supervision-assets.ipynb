{
    "cells": [
        {
            "cell_type": "markdown",
            "metadata": {},
            "source": [
                "# Download Supervision Assets\n",
                "\n",
                "---\n",
                "\n",
<<<<<<< HEAD
                "<p align=\"center\">\n",
                "  <a href=\"https://colab.research.google.com/github/roboflow/supervision/blob/develop/docs/notebooks/supervision-assets.ipynb\"><img src=\"https://colab.research.google.com/assets/colab-badge.svg\" alt=\"Colab\"></a>\n",
                "  <a href=\"https://kaggle.com/kernels/welcome?src=https://github.com/roboflow/supervision/blob/develop/docs/notebooks/supervision-assets.ipynb\"><img src=\"https://kaggle.com/static/images/open-in-kaggle.svg\" alt=\"Kaggle\"></a>\n",
                "  <a href=\"https://studiolab.sagemaker.aws/import/github/roboflow/supervision/blob/develop/docs/notebooks/supervision-assets.ipynb\"><img src=\"https://raw.githubusercontent.com/roboflow-ai/notebooks/main/assets/badges/sage-maker.svg\" alt=\"SageMaker\"></a>\n",
                "  <a href=\"https://nbviewer.jupyter.org/github/roboflow/supervision/blob/develop/docs/notebooks/supervision-assets.ipynb\"><img src=\"https://img.shields.io/badge/Open_in_Nbviewer-F37626.svg?logo=Jupyter&logoColor=white\" alt=\"nbviewer\">\n",
                "  <a href=\"https://mybinder.org/v2/gh/roboflow/supervision/develop?labpath=develop/docs/notebooks/supervision-assets.ipynb\"><img src=\"https://mybinder.org/badge_logo.svg\" alt=\"Binder\"></a>\n",
                "  <a href=\"https://github.com/roboflow/supervision/raw/develop/docs/notebooks/supervision-assets.ipynb\" download><img src=\"https://img.shields.io/badge/Download-Notebook-A351FB.svg\" alt=\"Download\"></a>\n",
                "</p>\n",
                "\n",
                "\n",
                "When experimenting with interesting and useful features of the Supervision package, its important to have some sort of image or video data to experiment with. Luckily for us, Supervision ships with [Assets](https://supervision.roboflow.com/latest/assets/)! Assets is a collection of videos that you can utilize to start experimenting with the various features Supervision has to offer. Let's take a look at how to use this resource.\n",
=======
                "[![Colab](https://colab.research.google.com/assets/colab-badge.svg)](https://colab.research.google.com/github/roboflow/supervision/blob/develop/docs/notebooks/download-supervision-assets.ipynb)\n",
                "\n",
                "When experimenting with interesting and useful features of the Supervision package, it's important to have some sort of image or video data to experiment with. Luckily for us, Supervision ships with [Assets](https://supervision.roboflow.com/latest/assets/)! Assets is a collection of videos that you can utilize to start experimenting with the various features Supervision has to offer. Let's take a look at how to use this resource.\n",
>>>>>>> 2f9fee64
                "\n",
                "## Install Dependencies"
            ]
        },
        {
            "cell_type": "code",
            "execution_count": null,
            "metadata": {
                "vscode": {
                    "languageId": "shellscript"
                }
            },
            "outputs": [],
            "source": [
                "!pip install -q \"supervision[assets]\""
            ]
        },
        {
            "cell_type": "markdown",
            "metadata": {},
            "source": [
                "## Download a Video\n",
                "\n",
                "From here we can download and utilize a video asset directly from a python script! Note below that we're utilizing the method `download_assets` to download the `VideoAssets.SUBWAY` video to our local directory. This method returns the file path, so we can then utilize this path for additional experimentation. From here, you will see a video asset to experiment with in your local directory. "
            ]
        },
        {
            "cell_type": "code",
            "execution_count": null,
            "metadata": {},
            "outputs": [],
            "source": [
                "from supervision.assets import download_assets, VideoAssets\n",
                "\n",
                "path_to_video = download_assets(VideoAssets.SUBWAY)"
            ]
        },
        {
            "cell_type": "markdown",
            "metadata": {},
            "source": [
                "We're now equipt with a video asset from Supervision to run some experiments on! For more information on available video assets, visit the [Supervision API Reference](https://supervision.roboflow.com/latest/assets/#videoassets). Happy building!"
            ]
        }
    ],
    "metadata": {
        "kernelspec": {
            "display_name": "Python 3",
            "language": "python",
            "name": "python3"
        },
        "language_info": {
            "codemirror_mode": {
                "name": "ipython",
                "version": 3
            },
            "file_extension": ".py",
            "mimetype": "text/x-python",
            "name": "python",
            "nbconvert_exporter": "python",
            "pygments_lexer": "ipython3",
            "version": "3.11.7"
        }
    },
    "nbformat": 4,
    "nbformat_minor": 2
}<|MERGE_RESOLUTION|>--- conflicted
+++ resolved
@@ -8,23 +8,15 @@
                 "\n",
                 "---\n",
                 "\n",
-<<<<<<< HEAD
-                "<p align=\"center\">\n",
-                "  <a href=\"https://colab.research.google.com/github/roboflow/supervision/blob/develop/docs/notebooks/supervision-assets.ipynb\"><img src=\"https://colab.research.google.com/assets/colab-badge.svg\" alt=\"Colab\"></a>\n",
-                "  <a href=\"https://kaggle.com/kernels/welcome?src=https://github.com/roboflow/supervision/blob/develop/docs/notebooks/supervision-assets.ipynb\"><img src=\"https://kaggle.com/static/images/open-in-kaggle.svg\" alt=\"Kaggle\"></a>\n",
-                "  <a href=\"https://studiolab.sagemaker.aws/import/github/roboflow/supervision/blob/develop/docs/notebooks/supervision-assets.ipynb\"><img src=\"https://raw.githubusercontent.com/roboflow-ai/notebooks/main/assets/badges/sage-maker.svg\" alt=\"SageMaker\"></a>\n",
-                "  <a href=\"https://nbviewer.jupyter.org/github/roboflow/supervision/blob/develop/docs/notebooks/supervision-assets.ipynb\"><img src=\"https://img.shields.io/badge/Open_in_Nbviewer-F37626.svg?logo=Jupyter&logoColor=white\" alt=\"nbviewer\">\n",
-                "  <a href=\"https://mybinder.org/v2/gh/roboflow/supervision/develop?labpath=develop/docs/notebooks/supervision-assets.ipynb\"><img src=\"https://mybinder.org/badge_logo.svg\" alt=\"Binder\"></a>\n",
-                "  <a href=\"https://github.com/roboflow/supervision/raw/develop/docs/notebooks/supervision-assets.ipynb\" download><img src=\"https://img.shields.io/badge/Download-Notebook-A351FB.svg\" alt=\"Download\"></a>\n",
-                "</p>\n",
+                "[![Colab](https://colab.research.google.com/assets/colab-badge.svg)](https://colab.research.google.com/github/roboflow/supervision/blob/develop/docs/notebooks/supervision-assets.ipynb)\n",
+                "[![Kaggle](https://kaggle.com/static/images/open-in-kaggle.svg)](https://kaggle.com/kernels/welcome?src=https://github.com/roboflow/supervision/blob/develop/docs/notebooks/supervision-assets.ipynb)\n",
+                "[![SageMaker](https://raw.githubusercontent.com/roboflow-ai/notebooks/main/assets/badges/sage-maker.svg)](https://studiolab.sagemaker.aws/import/github/roboflow/supervision/blob/develop/docs/notebooks/supervision-assets.ipynb)\n",
+                "[![nbviewer](https://img.shields.io/badge/Open_in_Nbviewer-F37626.svg?logo=Jupyter&logoColor=white)](https://nbviewer.jupyter.org/github/roboflow/supervision/blob/develop/docs/notebooks/supervision-assets.ipynb)\n",
+                "[![Binder](https://mybinder.org/badge_logo.svg)](https://mybinder.org/v2/gh/roboflow/supervision/develop?labpath=develop/docs/notebooks/supervision-assets.ipynb)\n",
+                "[![Download](https://img.shields.io/badge/Download-Notebook-A351FB.svg)](https://github.com/roboflow/supervision/raw/develop/docs/notebooks/supervision-assets.ipynb)\n",
                 "\n",
                 "\n",
                 "When experimenting with interesting and useful features of the Supervision package, its important to have some sort of image or video data to experiment with. Luckily for us, Supervision ships with [Assets](https://supervision.roboflow.com/latest/assets/)! Assets is a collection of videos that you can utilize to start experimenting with the various features Supervision has to offer. Let's take a look at how to use this resource.\n",
-=======
-                "[![Colab](https://colab.research.google.com/assets/colab-badge.svg)](https://colab.research.google.com/github/roboflow/supervision/blob/develop/docs/notebooks/download-supervision-assets.ipynb)\n",
-                "\n",
-                "When experimenting with interesting and useful features of the Supervision package, it's important to have some sort of image or video data to experiment with. Luckily for us, Supervision ships with [Assets](https://supervision.roboflow.com/latest/assets/)! Assets is a collection of videos that you can utilize to start experimenting with the various features Supervision has to offer. Let's take a look at how to use this resource.\n",
->>>>>>> 2f9fee64
                 "\n",
                 "## Install Dependencies"
             ]
