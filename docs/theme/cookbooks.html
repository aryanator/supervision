--- conflicted
+++ resolved
@@ -11,20 +11,6 @@
       <h1>Supervision Cookbooks</h1>
     </div>
     <div class="custom-grid">
-<<<<<<< HEAD
-      <p class="card repo-card" data-url="/develop/notebooks/quickstart" data-name="Supervision Quickstart" data-labels="ANNOTATOR,DETECTION,SAM" data-version="v0.18.0" data-author="SkalskiP,onuralpszr"></p>
-      <p class="card repo-card" data-url="/develop/notebooks/count-objects-crossing-the-line" data-name="Count Objects Crossing the Line" data-labels="ANNOTATORS,LINE ZONE,TRACKING" data-version="v0.18.0" data-author="SkalskiP"></p>
-      <p class="card repo-card" data-url="/develop/notebooks/zero-shot-object-detection-with-yolo-world" data-name="Zero-Shot Object Detection with YOLO-World" data-labels="ANNOTATORS,DETECTION,INFERENCE" data-version="v0.19.0" data-author="SkalskiP"></p>
-      <p class="card repo-card" data-url="/develop/notebooks/download-supervision-assets" data-name="Downloading Supervision Assets" data-labels="ASSETS" data-version="v0.18.0" data-author="nickherrig"></p>
-      <p class="card repo-card" data-url="/develop/notebooks/annotate-video-with-detections" data-name="Annotate Video with Detections" data-labels="INFERENCE,YOLOV8" data-version="v0.18.0" data-author="nickherrig"></p>
-      <p class="card repo-card" data-url="/develop/notebooks/object-tracking" data-name="Object Tracking"  data-labels="TRACKING, ANNOTATOR" data-version="v0.18.0" data-author="nickherrig"></p>
-      <p class="card repo-card" data-url="/develop/notebooks/occupancy_analytics" data-name="Analyzing Zone Occupancy"  data-labels="ANNOTATOR,DETECTION,ZONES" data-version="v0.19.0" data-author="stellasphere"></p>
-      <p class="card repo-card" data-url="/develop/notebooks/evaluating-alignment-of-text-to-image-diffusion-models" data-name="Evaluating Alignment of Text-to-image Diffusion Models"  data-labels="ANNOTATORS,YOLO WORLD" data-version="v0.19.0rc5" data-author="iamhatesz"></p>
-      <p class="card repo-card" data-url="/develop/notebooks/serialise-detections-to-csv" data-name="Serialise Detections to a CSV File"  data-labels="DETECTIONS,CSV SINK,INFERENCE" data-version="v0.21.0" data-author="onuralpszr"></p>
-      <p class="card repo-card" data-url="/develop/notebooks/serialise-detections-to-json" data-name="Serialise Detections to a JSON File"  data-labels="DETECTIONS,JSON SINK,INFERENCE" data-version="v0.21.0" data-author="onuralpszr"></p>
-      <p class="card repo-card" data-url="/develop/notebooks/small-object-detection" data-name="Small Object Detection with SAHI"  data-labels="DETECTIONS,SAHI,SMALL,OBJECT,INFERENCE" data-version="v0.23.0" data-author="ediardo"></p>
-
-=======
       <a href="/develop/notebooks/quickstart"> <p class="card repo-card" data-name="Supervision Quickstart" data-labels="ANNOTATOR,DETECTION,SAM"
           data-version="v0.18.0" data-author="SkalskiP,onuralpszr"></p>
       </a>
@@ -64,7 +50,10 @@
         <p class="card repo-card" data-name="Serialise Detections to a JSON File"
           data-labels="DETECTIONS,JSON SINK,INFERENCE" data-version="v0.21.0" data-author="onuralpszr"></p>
       </a>
->>>>>>> c7c02bb4
+      <a href="/develop/notebooks/small-object-detection">
+        <p class="card repo-card" data-name="Small Object Detection with SAHI"
+          data-labels="DETECTIONS,SAHI,SMALL,OBJECT,INFERENCE" data-version="v0.23.0" data-author="ediardo"></p>
+      </a>
     </div>
   </div>
 </section>
