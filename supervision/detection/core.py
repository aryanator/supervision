--- conflicted
+++ resolved
@@ -1,13 +1,8 @@
 from __future__ import annotations
 
-<<<<<<< HEAD
 from contextlib import suppress
-from dataclasses import astuple, dataclass
+from dataclasses import dataclass, field
 from typing import Any, Dict, Iterator, List, Optional, Tuple, Union
-=======
-from dataclasses import dataclass, field
-from typing import Dict, Iterator, List, Optional, Tuple, Union
->>>>>>> 9e34cbb3
 
 import numpy as np
 
@@ -404,10 +399,8 @@
     def from_inference(cls, roboflow_result: Union[dict, Any]) -> Detections:
         """
         Create a Detections object from the [Roboflow](https://roboflow.com/)
-<<<<<<< HEAD
-            API inference result or the [Inference](https://inference.roboflow.com/) package results.
-=======
-        API inference result. This method extracts bounding boxes, class IDs,
+        API inference result or the [Inference](https://inference.roboflow.com/)
+        package results. This method extracts bounding boxes, class IDs,
         confidences, and class names from the Roboflow API result and encapsulates
         them into a Detections object.
 
@@ -415,11 +408,10 @@
 
             Class names can be accessed using the key 'class_name' in the returned
             object's data attribute.
->>>>>>> 9e34cbb3
 
         Args:
             roboflow_result (dict, any): The result from the
-                Roboflow API or Inference package containing predictions
+                Roboflow API or Inference package containing predictions.
 
         Returns:
             (Detections): A Detections object containing the bounding boxes, class IDs,
@@ -448,13 +440,9 @@
             >>> detections['class_name']
             ```
         """
-<<<<<<< HEAD
         with suppress(AttributeError):
             roboflow_result = roboflow_result.dict(exclude_none=True, by_alias=True)
-        xyxy, confidence, class_id, masks, trackers = process_roboflow_result(
-=======
         xyxy, confidence, class_id, masks, trackers, data = process_roboflow_result(
->>>>>>> 9e34cbb3
             roboflow_result=roboflow_result
         )
 
